from setuptools import setup, find_packages

requirements = [
    "joblib>=1.1.0",
    "matplotlib>=3.5.1",
    "numpy>=1.22.3",
    "scikit-learn>=1.0.2",
    "scipy>=1.8.0",
    "seaborn>=0.11.2",
    "tqdm>=4.63.0",
]

<<<<<<< HEAD
=======
interactive_requirements = [
    "ipykernel>=6.9.1",
    "ipython>=8.1.1",
    "jupyter-client>=7.1.2",
    "jupyter-core>=4.9.2",
    "jupyterthemes>=0.20.0",
    "matplotlib-inline>=0.1.3",
]

dev_requirements = [
    "flake8>=4.0.1",
    "pytest>=7.1.2",
    "pytest-cov>=3.0.0",
    "black==22.3.0",
]

>>>>>>> 3cdd8869

setup(
    name="puncc",
    version="1.0dev",
    description="Predictive Uncertainty Calibration and Conformalization Lib",
    author="IRT Saint Exupery",
    author_email="mouhcine.mendil@irt-saintexupery.com",
    packages=find_packages(),
    install_requires=requirements,
    extras_require={
<<<<<<< HEAD
        "interactive": [
            "ipykernel>=6.9.1",
            "ipython>=8.1.1",
            "jupyter-client>=7.1.2",
            "jupyter-core>=4.9.2",
            "jupyterthemes>=0.20.0",
            "matplotlib-inline>=0.1.3",
        ],
        "dev": ["flake8>=4.0.1", "pytest>=7.1.2", "pytest-cov>=3.0.0"],
=======
        "interactive": interactive_requirements,
        "dev": dev_requirements,
>>>>>>> 3cdd8869
    },
    license="MIT",
)<|MERGE_RESOLUTION|>--- conflicted
+++ resolved
@@ -10,8 +10,6 @@
     "tqdm>=4.63.0",
 ]
 
-<<<<<<< HEAD
-=======
 interactive_requirements = [
     "ipykernel>=6.9.1",
     "ipython>=8.1.1",
@@ -28,8 +26,6 @@
     "black==22.3.0",
 ]
 
->>>>>>> 3cdd8869
-
 setup(
     name="puncc",
     version="1.0dev",
@@ -39,20 +35,8 @@
     packages=find_packages(),
     install_requires=requirements,
     extras_require={
-<<<<<<< HEAD
-        "interactive": [
-            "ipykernel>=6.9.1",
-            "ipython>=8.1.1",
-            "jupyter-client>=7.1.2",
-            "jupyter-core>=4.9.2",
-            "jupyterthemes>=0.20.0",
-            "matplotlib-inline>=0.1.3",
-        ],
-        "dev": ["flake8>=4.0.1", "pytest>=7.1.2", "pytest-cov>=3.0.0"],
-=======
         "interactive": interactive_requirements,
         "dev": dev_requirements,
->>>>>>> 3cdd8869
     },
     license="MIT",
 )
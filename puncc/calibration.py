"""
This module implements different calibration methods.
"""
from abc import ABC, abstractmethod
from puncc.utils import EPSILON, quantile, check_alpha_calib
import numpy as np


class Calibrator(ABC):
    """Abstract structure of a Calibrator class."""

    def __init__(self, w_estimator=None):
        self._residuals = None
        self._w_estimator = w_estimator
        self.calib_size = None
        self.weights = None

    def compute_weights(self, X, calib_size):
        """Compute and normalizes weight of the nonconformity distribution
        based on the provided w estimator.
        Args:
            X: features array
            w_estimator: weight function. By default, equal weights are
                associated with samples mass density.
        """
        if self._w_estimator is None:  # equal weights
            return np.ones((len(X), calib_size + 1)) / (calib_size + 1)
        # Computation of normalized weights
        w = self._w_estimator(X)
        sum_w_calib = np.sum(self._w_calib)
        w_norm = np.zeros((len(X), calib_size + 1))
        for i in range(len(X)):
            w_norm[i, :calib_size] = self._w_calib / (sum_w_calib + w[i])
            w_norm[i, calib_size] = w[i] / (sum_w_calib + w[i])
        return w_norm

    @abstractmethod
    def estimate(
        self,
        y_true: np.array,
        y_pred: np.array,
        y_pred_lower: np.array,
        y_pred_upper: np.array,
        # TODO: [Luca] why None? shouldn't X be mandatory?
        X: np.array = None,
    ) -> None:
        """Compute residuals on calibration set.
        Args:
            y_true: true values
            y_pred: predicted values
            y_pred_lower: lower bound of the prediction interval
            y_pred_upper: upper bound of the prediction interval
            X: features array
        """

    @abstractmethod
    def calibrate(
        self,
        y_pred: np.array,
        y_pred_lower: np.array,
        y_pred_upper: np.array,
        alpha: float,
        # TODO: [Luca] why None? shouldn't X be mandatory?
        X: np.array = None,
    ):
        """Compute calibrated prediction intervals for new examples.
        Args:
            y_pred: predicted values
            y_pred_lower: lower bound of the prediction interval
            y_pred_upper: upper bound of the prediction interval
            alpha: maximum miscoverage target
            X: features array
        Returns:
            y_lower, y_upper
        """
        pass


class MeanCalibrator(Calibrator):
    def __init__(self, w_estimator=None):
        super().__init__(w_estimator)

    def estimate(
        self,
        y_true: np.array,
        y_pred: np.array,
        # TODO: [Luca] why None? shouldn't X be mandatory?
        X: np.array = None,
        *args,
        **kwargs,
    ) -> None:
        """Compute residuals on calibration set.
        Args:
            y_true: true values
            y_pred: predicted values
            X: calibration features array
        """
        self._residuals = np.abs(y_true - y_pred)
        if self._w_estimator is not None:
            self._w_calib = self._w_estimator(X)
        self.calib_size = len(X)

    def calibrate(
        self,
        y_pred: np.array,
        alpha: float,
        # TODO: [Luca] why None? shouldn't X be mandatory?
        X: np.array = None,
        *args,
        **kwargs,
    ):
        """Compute calibrated prediction intervals for new examples.
        Args:
            y_pred: predicted values
            alpha: maximum miscoverage target
            X: test features array
        Returns:
            y_lower, y_upper
        """
        # Check consistency of alpha w.r.t to the size of calibration data
        check_alpha_calib(alpha=alpha, n=self.calib_size)

        residuals_Qs = list()
        self.weights = self.compute_weights(X, self.calib_size)
        for w in self.weights:
            residuals_Q = quantile(
                np.concatenate((self._residuals, [np.inf])),
                1 - alpha,
                w=w,
            )
            residuals_Qs.append(residuals_Q)
        residuals_Qs = np.array(residuals_Qs)
        y_pred_lower = y_pred - residuals_Qs
        y_pred_upper = y_pred + residuals_Qs
        return y_pred_lower, y_pred_upper


class MeanVarCalibrator(Calibrator):
    def __init__(self, w_estimator=None):
        super().__init__(w_estimator)

    def estimate(
        self,
        y_true: np.array,
        y_pred: np.array,
        sigma_pred: np.array,
        # TODO: [Luca] why None? shouldn't X be mandatory?
        X: np.array = None,
        *args,
        **kwargs,
    ) -> None:
        """Compute residuals on calibration set.
        Args:
            y_true: true values
            y_pred: predicted values
            sigma_pred: predicted absolute deviations
            X: calibration features array
        """
        self._residuals = np.abs(y_true - y_pred)
        # Epsilon addition improves numerical stability
        self._residuals = self._residuals / (sigma_pred + EPSILON)
        self.calib_size = len(X)

    def calibrate(
        self,
        y_pred: np.array,
        sigma_pred: np.array,
        alpha: float,
        # TODO: [Luca] why None? shouldn't X be mandatory?
        X: np.array = None,
        *args,
        **kwargs,
    ):
        """Compute calibrated prediction intervals for new examples.
        Args:
            y_pred: predicted values
            sigma_pred: predicted absolute deviations
            alpha: maximum miscoverage target
            X: test features array
        Returns:
            y_lower, y_upper
        """
        # Check consistency of alpha w.r.t to the size of calibration data
        check_alpha_calib(alpha=alpha, n=self.calib_size)

        if self._w_estimator is not None:
            self.weights = self.compute_weights(X, self.calib_size)
        residuals_Q = quantile(
            np.concatenate((self._residuals, [np.inf])),
            1 - alpha,
            w=self.weights,
        )
        y_pred_upper = y_pred + sigma_pred * residuals_Q
        y_pred_lower = y_pred - sigma_pred * residuals_Q
        return y_pred_lower, y_pred_upper


class QuantileCalibrator(Calibrator):
    def __init__(self, w_estimator=None):
        super().__init__(w_estimator)

    def estimate(
        self,
        y_true: np.array,
        y_pred_lower: np.array,
        y_pred_upper: np.array,
        # TODO: [Luca] why None? shouldn't X be mandatory?
        X: np.array = None,
        *args,
        **kwargs,
    ) -> None:
        """Compute residuals on calibration set.
        Args:
            y_pred: predicted values
            y_pred_lower: lower bound of the prediction interval
            y_pred_upper: upper bound of the prediction interval
            X: calibration features array
        """
        self._residuals = np.maximum(
            y_pred_lower - y_true,
            y_true - y_pred_upper,
        )
        self.calib_size = len(X)

    def calibrate(
        self,
        y_pred_lower: np.array,
        y_pred_upper: np.array,
        alpha: float,
        # TODO: [Luca] why None? shouldn't X be mandatory?
        X: np.array = None,
        *args,
        **kwargs,
    ):
        """Compute calibrated prediction intervals for new examples.
        Args:
            y_pred_lower: lower bound of the prediction interval
            y_pred_upper: upper bound of the prediction interval
            alpha: maximum miscoverage target
            X: test features array
        Returns:
            y_lower, y_upper
        """
        # Check consistency of alpha w.r.t to the size of calibration data
        check_alpha_calib(alpha=alpha, n=self.calib_size)

        if self._w_estimator is not None:
            self.weights = self.compute_weights(X, self.calib_size)
        residuals_Q = quantile(
            np.concatenate((self._residuals, [np.inf])),
            1 - alpha,
            w=self.weights,
        )
        y_pred_upper = y_pred_upper + residuals_Q
        y_pred_lower = y_pred_lower - residuals_Q
        return y_pred_lower, y_pred_upper


class MetaCalibrator(Calibrator):
    """Meta calibrator that combines the estimations nonconformity
    scores by each K-Fold calibrator and produces associated prediction
    intervals.

    Attributes:
        kfold_calibrators_dict: dictionarry of calibrators for each K-fold
                                (disjoint calibration subsets). Each calibrator
                                needs to priorly estimate the nonconformity
                                scores w.r.t to the associated K-fold
                                calibration set.

    """

    def __init__(self, kfold_calibrators: dict):
        self.kfold_calibrators_dict = kfold_calibrators

    def estimate(self, *args, **kwargs):
        error_msg = (
            "Each KFold calibrator should have priorly "
            + "estimated the residuals."
        )
        if self.kfold_calibrators_dict is None:
            raise RuntimeError("Calibrators not defined.")
        for calibrator in self.kfold_calibrators_dict.values():
            if calibrator._residuals is None:
                raise RuntimeError(error_msg)

    @abstractmethod
    def calibrate(
        self,
        kfold_predictors: dict,
        alpha: float,
        X: np.array = None,
    ):
        """Compute calibrated prediction intervals for new examples.
        Args:
            kfold_predictors: dictionnary of predictors trained for each K-fold
                fitting subset.
            alpha: maximum miscoverage target
            X: test features array
        Returns:
            y_lower, y_upper
        """
        raise NotImplementedError


class CvPlusCalibrator(MetaCalibrator):
    """Meta calibrator that combines the estimations nonconformity
    scores by each K-Fold calibrator and produces associated prediction
    intervals.

    Attributes:
        kfold_calibrators_dict: dictionarry of calibrators for each K-fold
                                (disjoint calibration subsets). Each calibrator
                                needs to priorly estimate the nonconformity
                                scores w.r.t to the associated K-fold
                                calibration set.

    """

    def calibrate(
        self,
        kfold_predictors: dict,
        alpha: float,
        X: np.array = None,
    ):
        """Compute calibrated prediction intervals for new examples.
        Args:
            kfold_predictors: dictionnary of predictors trained for each K-fold
                fitting subset.
            alpha: maximum miscoverage target
            X: test features array
        Returns:
            y_lower, y_upper
        """
        concat_residuals_lo = None
        concat_residuals_hi = None

        for k, predictor in kfold_predictors.items():
            # Predictions
            y_pred, _, _, _ = predictor.predict(X)
            y_pred = np.reshape(y_pred, (len(y_pred), 1))

            # Residuals
            residuals = self.kfold_calibrators_dict[k]._residuals
            residuals = np.reshape(residuals, (1, len(residuals)))

            if concat_residuals_lo is None or concat_residuals_hi is None:
                concat_residuals_lo = y_pred - residuals
                concat_residuals_hi = y_pred + residuals
            else:
                concat_residuals_lo = np.concatenate(
                    [concat_residuals_lo, y_pred - residuals], axis=1
                )
                concat_residuals_hi = np.concatenate(
                    [concat_residuals_hi, y_pred + residuals], axis=1
                )

        y_pred_lower = np.quantile(
<<<<<<< HEAD
            concat_residuals_lo,
            alpha,
            axis=1,
            method="lower",
        )

        y_pred_upper = np.quantile(
            concat_residuals_hi,
            1 - alpha,
            axis=1,
            method="higher",
=======
            concat_residuals_lo, alpha, axis=1, method="lower"
        )

        y_pred_upper = np.quantile(
            concat_residuals_hi, 1 - alpha, axis=1, method="higher"
>>>>>>> c6e6f764
        )

        return y_pred_lower, y_pred_upper


class AggregationCalibrator(MetaCalibrator):
    """Meta calibrator that combines the estimations nonconformity
    scores by each K-Fold calibrator and produces associated prediction
    intervals.

    Attributes:
        kfold_calibrators_dict: dictionarry of calibrators for each K-fold
                                (disjoint calibration subsets). Each calibrator
                                needs to priorly estimate the nonconformity
                                scores w.r.t to the associated K-fold
                                calibration set.

    """

    def __init__(self, kfold_calibrators: dict, agg_func):
        super().__init__(kfold_calibrators=kfold_calibrators)
        self.agg_func = agg_func

    def calibrate(
        self,
        kfold_predictors: dict,
        alpha: float,
        # TODO: [Luca] why do we have a None here? without X, this should immediately fail, right?
        X: np.array = None,
    ):
        y_preds, y_pred_lowers, y_pred_uppers, sigma_preds = [], [], [], []

        ## Recover K-fold estimator and predict response for the points X
        for k, predictor in kfold_predictors.items():
            (
                y_pred,
                y_pred_lower,
                y_pred_upper,
                sigma_pred,
            ) = predictor.predict(X)

            y_preds.append(y_pred)
            sigma_preds.append(sigma_pred)

            # TODO: clarify with comments. What is calibrator here?
            # What do we expect?
            calibrator = self.kfold_calibrators_dict[k]

            # TODO: __else__ what? do we append None?
            # Should we check type of calibrator? and raise InputError because we
            # should have got a valid (what?) at instantiation?
            if calibrator is not None:
                calibrator = self.kfold_calibrators_dict[k]
                (y_pred_lower, y_pred_upper) = calibrator.calibrate(
                    y_pred=y_pred,
                    alpha=alpha,
                    y_pred_lower=y_pred_lower,
                    y_pred_upper=y_pred_upper,
                    sigma_pred=sigma_pred,
                    X=X,
                )

            y_pred_lowers.append(y_pred_lower)
            y_pred_uppers.append(y_pred_upper)

        # Number of splits
        K = len(kfold_predictors.keys())

        ## Aggregation of prediction
        if K == 1:  # Simple Split
            y_pred = y_preds[0]
            y_pred_lower = y_pred_lowers[0]
            y_pred_upper = y_pred_uppers[0]
            sigma_pred = sigma_preds[0]
        else:  # K-Fold Split
            y_pred = self.agg_func(y_preds)
<<<<<<< HEAD

            # TODO: fix quantile to use [method='higher']
            y_pred_lower = np.quantile(y_pred_lowers, (1 - alpha) * (1 + 1 / K), axis=0)

            # TODO:
            # WARNING: should this be [alpha], instead of [(1 - alpha)] ??
            y_pred_upper = np.quantile(y_pred_uppers, (1 - alpha) * (1 + 1 / K), axis=0)

=======
            y_pred_lower = np.quantile(
                y_pred_lowers, (1 - alpha) * (1 + 1 / K), axis=0
            )

            y_pred_upper = np.quantile(
                y_pred_uppers, (1 - alpha) * (1 + 1 / K), axis=0
            )
>>>>>>> c6e6f764
            sigma_pred = self.agg_func(sigma_preds)

        # TODO: explicit Exception message
        # TODO: maybe better, raise ValueError/SomethingError
        # [Luca: why is this check even here for? I guess if quantile does not
        # return value, which is due to bad alpha (e.g. too small), which should be checked
        # somewhere else?]
        # [Luca: ok, this could also be to the possibility of having prediction==None above
        # We must handle that first.]
        if True in np.isnan(y_pred_lower):
            raise Exception

        return (y_pred, y_pred_lower, y_pred_upper, sigma_pred)<|MERGE_RESOLUTION|>--- conflicted
+++ resolved
@@ -356,25 +356,11 @@
                 )
 
         y_pred_lower = np.quantile(
-<<<<<<< HEAD
-            concat_residuals_lo,
-            alpha,
-            axis=1,
-            method="lower",
-        )
-
-        y_pred_upper = np.quantile(
-            concat_residuals_hi,
-            1 - alpha,
-            axis=1,
-            method="higher",
-=======
             concat_residuals_lo, alpha, axis=1, method="lower"
         )
 
         y_pred_upper = np.quantile(
             concat_residuals_hi, 1 - alpha, axis=1, method="higher"
->>>>>>> c6e6f764
         )
 
         return y_pred_lower, y_pred_upper
@@ -451,16 +437,6 @@
             sigma_pred = sigma_preds[0]
         else:  # K-Fold Split
             y_pred = self.agg_func(y_preds)
-<<<<<<< HEAD
-
-            # TODO: fix quantile to use [method='higher']
-            y_pred_lower = np.quantile(y_pred_lowers, (1 - alpha) * (1 + 1 / K), axis=0)
-
-            # TODO:
-            # WARNING: should this be [alpha], instead of [(1 - alpha)] ??
-            y_pred_upper = np.quantile(y_pred_uppers, (1 - alpha) * (1 + 1 / K), axis=0)
-
-=======
             y_pred_lower = np.quantile(
                 y_pred_lowers, (1 - alpha) * (1 + 1 / K), axis=0
             )
@@ -468,7 +444,6 @@
             y_pred_upper = np.quantile(
                 y_pred_uppers, (1 - alpha) * (1 + 1 / K), axis=0
             )
->>>>>>> c6e6f764
             sigma_pred = self.agg_func(sigma_preds)
 
         # TODO: explicit Exception message
